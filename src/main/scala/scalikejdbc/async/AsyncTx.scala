package scalikejdbc.async

import scalikejdbc._, SQLInterpolation._
import scala.concurrent._
import scala.util._

class AsyncTxQuery(sqlObjects: Seq[SQL[_, _]]) {

  def future()(
    implicit session: AsyncDBSession,
    cxt: ExecutionContext = ExecutionContext.Implicits.global): Future[Seq[AsyncQueryResult]] = {

    session.connection.toNonSharedConnection.map(conn => AsyncTxDBSession(conn)).flatMap { txSession: AsyncTxDBSession =>
      txSession.begin().flatMap { _ =>
<<<<<<< HEAD
        val initial = Future.successful[Seq[AsyncQueryResult]](Nil)
        val query: Future[Seq[AsyncQueryResult]] = sqlObjects.foldLeft(initial) { (future, sql) =>
          future.flatMap { results: Seq[AsyncQueryResult] =>
            txSession.connection.sendPreparedStatement(sql.statement, sql.parameters: _*).map {
              result => results :+ result
            }
          }
        }
        val result: Future[Seq[AsyncQueryResult]] = query.flatMap { results: Seq[AsyncQueryResult] =>
          txSession.commit()
          Future.successful(results)
        }.recoverWith {
          case e: Throwable => txSession.rollback().map { _ => throw e }
        }
        result.onComplete(_ => txSession.release())
        result
=======
        sqlObjects.foldLeft(Future.successful(Vector.empty[AsyncQueryResult])) { (f, sql) =>
          for {
            results <- f
            current <- txSession.connection.sendPreparedStatement(sql.statement, sql.parameters: _*)
          } yield results :+ current
        }.andThen {
          case Success(_) => txSession.commit()
          case Failure(e) => txSession.rollback()
        }.andThen {
          case _ => txSession.release()
        }
>>>>>>> e32620e9
      }
    }
  }

}

object AsyncTx {

  def withBuilders(builders: SQLBuilder[_]*)(
    implicit session: AsyncDBSession,
    cxt: ExecutionContext = ExecutionContext.Implicits.global): AsyncTxQuery = withSQLs(builders.map(_.toSQL): _*)

  def withSQLs(sqlObjects: SQL[_, _]*)(
    implicit session: AsyncDBSession,
    cxt: ExecutionContext = ExecutionContext.Implicits.global): AsyncTxQuery = new AsyncTxQuery(sqlObjects)

}
<|MERGE_RESOLUTION|>--- conflicted
+++ resolved
@@ -12,24 +12,6 @@
 
     session.connection.toNonSharedConnection.map(conn => AsyncTxDBSession(conn)).flatMap { txSession: AsyncTxDBSession =>
       txSession.begin().flatMap { _ =>
-<<<<<<< HEAD
-        val initial = Future.successful[Seq[AsyncQueryResult]](Nil)
-        val query: Future[Seq[AsyncQueryResult]] = sqlObjects.foldLeft(initial) { (future, sql) =>
-          future.flatMap { results: Seq[AsyncQueryResult] =>
-            txSession.connection.sendPreparedStatement(sql.statement, sql.parameters: _*).map {
-              result => results :+ result
-            }
-          }
-        }
-        val result: Future[Seq[AsyncQueryResult]] = query.flatMap { results: Seq[AsyncQueryResult] =>
-          txSession.commit()
-          Future.successful(results)
-        }.recoverWith {
-          case e: Throwable => txSession.rollback().map { _ => throw e }
-        }
-        result.onComplete(_ => txSession.release())
-        result
-=======
         sqlObjects.foldLeft(Future.successful(Vector.empty[AsyncQueryResult])) { (f, sql) =>
           for {
             results <- f
@@ -41,7 +23,6 @@
         }.andThen {
           case _ => txSession.release()
         }
->>>>>>> e32620e9
       }
     }
   }
